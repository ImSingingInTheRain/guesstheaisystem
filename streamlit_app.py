--- conflicted
+++ resolved
@@ -1054,18 +1054,12 @@
     }
     .sticky-disclaimer {
         position: fixed;
-<<<<<<< HEAD
+
         bottom: 0.85rem;
         right: 1.25rem;
         z-index: 999;
         max-width: min(92vw, 420px);
-=======
-        bottom: 1.25rem;
-        left: 50%;
-        transform: translateX(-50%);
-        z-index: 999;
-        max-width: min(90vw, 720px);
->>>>>>> 998399f4
+
     }
     .sticky-disclaimer__toggle {
         display: none;
@@ -1073,7 +1067,7 @@
     .sticky-disclaimer__shell {
         display: flex;
         align-items: flex-start;
-<<<<<<< HEAD
+
         gap: 0.55rem;
         background: rgba(15, 23, 42, 0.88);
         border: 1px solid rgba(148, 163, 184, 0.35);
@@ -1106,40 +1100,7 @@
         align-items: center;
         justify-content: center;
         font-size: 1.05rem;
-=======
-        gap: 0.75rem;
-        background: rgba(15, 23, 42, 0.94);
-        border: 1px solid rgba(148, 163, 184, 0.45);
-        border-radius: 1rem;
-        padding: 1rem 1.2rem;
-        box-shadow: 0 18px 42px rgba(15, 23, 42, 0.32);
-        color: #f8fafc;
-        backdrop-filter: blur(8px);
-    }
-    .sticky-disclaimer__icon {
-        font-size: 1.4rem;
-        line-height: 1;
-        filter: drop-shadow(0 6px 14px rgba(15, 23, 42, 0.35));
-        margin-top: 0.05rem;
-    }
-    .sticky-disclaimer__text {
-        margin: 0;
-        font-size: 0.92rem;
-        line-height: 1.55;
-    }
-    .sticky-disclaimer__close {
-        margin-left: auto;
-        background: rgba(248, 250, 252, 0.12);
-        border-radius: 999px;
-        border: 1px solid rgba(248, 250, 252, 0.35);
-        color: #f8fafc;
-        width: 1.9rem;
-        height: 1.9rem;
-        display: inline-flex;
-        align-items: center;
-        justify-content: center;
-        font-size: 1.2rem;
->>>>>>> 998399f4
+
         cursor: pointer;
         transition: background 0.2s ease, color 0.2s ease, transform 0.2s ease;
     }
@@ -1157,7 +1118,7 @@
     }
     @media (max-width: 640px) {
         .sticky-disclaimer__shell {
-<<<<<<< HEAD
+
             border-radius: 0.65rem;
             padding: 0.7rem 0.8rem;
             gap: 0.5rem;
@@ -1169,19 +1130,7 @@
             width: 1.5rem;
             height: 1.5rem;
             font-size: 0.95rem;
-=======
-            border-radius: 0.85rem;
-            padding: 0.85rem 0.95rem;
-            gap: 0.6rem;
-        }
-        .sticky-disclaimer__text {
-            font-size: 0.88rem;
-        }
-        .sticky-disclaimer__close {
-            width: 1.7rem;
-            height: 1.7rem;
-            font-size: 1.05rem;
->>>>>>> 998399f4
+
         }
     }
     </style>
