import html
import os
import random
import re
import textwrap
from dataclasses import dataclass, field
from typing import Dict, List, Optional, Tuple

<<<<<<< HEAD
os.environ.setdefault("STREAMLIT_TELEMETRY", "0")
os.environ.setdefault("STREAMLIT_BROWSER_GATHERUSAGESTATS", "false")
=======
os.environ["STREAMLIT_TELEMETRY"] = "0"
>>>>>>> 43932d8e

import streamlit as st

st.set_option("browser.gatherUsageStats", False)

# =========================
# Types & constants
# =========================


@dataclass
class Question:
    id: str
    text: str
    indicators: Dict[str, str]  # "yes"/"no" -> indicator label
    prop: str  # boolean property on a card


@dataclass
class Card:
    id: str
    name: str
    is_ai_system: bool  # hidden in UI until reveal
    description: str
    summary: str
    props: Dict[str, bool] = field(default_factory=dict)


MAX_QUESTIONS = 5

QUESTION_STATUS_STYLES = {
    "yes": {"bg": "#dcfce7", "border": "#bbf7d0", "text": "#166534"},
    "no": {"bg": "#fee2e2", "border": "#fecaca", "text": "#991b1b"},
}

QUESTION_ICONS: Dict[str, str] = {
    "inf_input": "📥",
    "inf_rules_only": "📜",
    "inf_output": "📤",
    "inf_influence": "🌐",
    "out_predicts": "🔮",
    "out_creates_content": "🎨",
    "out_recommends": "🤝",
    "out_takes_decisions": "⚙️",
    "auton_can_do_on_own": "🚀",
    "auton_full_autonomy": "🤖",
    "auton_limited": "🕹️",
    "auton_non_autonomous": "🧭",
    "adapt_never_changes": "🧱",
    "adapt_online_learns": "📈",
}

INDICATOR_DETAILS: Dict[str, Dict[str, str]] = {
    "def_ai": {
        "title": "Strong AI evidence",
        "description": "This answer makes it very clear the card describes an AI system.",
        "bg": "#e0f2fe",
        "border": "#bae6fd",
        "text": "#0c4a6e",
        "icon": "💡",
    },
    "def_not_ai": {
        "title": "Strong NOT-AI evidence",
        "description": "This answer strongly signals the system is not AI-driven.",
        "bg": "#fee2e2",
        "border": "#fecaca",
        "text": "#7f1d1d",
        "icon": "⛔",
    },
    "ai_ind": {
        "title": "Leaning toward AI",
        "description": "This answer suggests the card likely represents an AI system, though more clues help.",
        "bg": "#ecfdf5",
        "border": "#bbf7d0",
        "text": "#065f46",
        "icon": "🤖",
    },
    "not_ai_ind": {
        "title": "Leaning toward NOT-AI",
        "description": "This answer leans toward the system not being AI, but it's not definitive.",
        "bg": "#fef3c7",
        "border": "#fde68a",
        "text": "#92400e",
        "icon": "🧩",
    },
    "neutral": {
        "title": "Neutral clue",
        "description": "Both AI and non-AI systems can share this trait.",
        "bg": "#f1f5f9",
        "border": "#e2e8f0",
        "text": "#1e293b",
        "icon": "⚖️",
    },
}

# =========================
# Questions (as specified)
# =========================


QUESTIONS: List[Question] = [
    # 1. Inference
    Question(
        "inf_input",
        "Does this system receive input data to solve a problem?",
        {"yes": "neutral", "no": "not_ai_ind"},
        "receives_input",
    ),
    Question(
        "inf_rules_only",
        "Does it work following only human-programmed rules?",
        {"yes": "def_not_ai", "no": "ai_ind"},
        "rules_only",
    ),
    Question(
        "inf_output",
        "Does it generate output data that provides a solution?",
        {"yes": "neutral", "no": "not_ai_ind"},
        "generates_output",
    ),
    Question(
        "inf_influence",
        "Can its outputs influence humans or other systems?",
        {"yes": "neutral", "no": "not_ai_ind"},
        "influences",
    ),

    # 2. Outputs
    Question(
        "out_predicts",
        "Does the system predict something?",
        {"yes": "ai_ind", "no": "not_ai_ind"},
        "predicts",
    ),
    Question(
        "out_creates_content",
        "Does it create content (text, images, video, audio)?",
        {"yes": "ai_ind", "no": "neutral"},
        "creates_content",
    ),
    Question(
        "out_recommends",
        "Does it provide recommendations (e.g., suggesting actions or products)?",
        {"yes": "ai_ind", "no": "neutral"},
        "recommends",
    ),
    Question(
        "out_takes_decisions",
        "Does it take decisions directly, without waiting for a human?",
        {"yes": "ai_ind", "no": "neutral"},
        "takes_decisions_direct",
    ),

    # 3. Autonomy
    Question(
        "auton_can_do_on_own",
        "Can the system do something on its own once it receives input (a human does not have to tell it exactly what to do and how to do it)?",
        {"yes": "ai_ind", "no": "def_not_ai"},
        "can_do_on_own",
    ),
    Question(
        "auton_full_autonomy",
        "Does it act with full autonomy, making decisions that directly affect the world without human review?",
        {"yes": "def_ai", "no": "neutral"},
        "acts_full_autonomy",
    ),
    Question(
        "auton_limited",
        "Does it have limited autonomy (provides outputs but still needs humans to decide or act)?",
        {"yes": "ai_ind", "no": "neutral"},
        "limited_autonomy",
    ),
    Question(
        "auton_non_autonomous",
        "Is it non-autonomous, only working step by step when a human tells it exactly what to do?",
        {"yes": "def_not_ai", "no": "ai_ind"},
        "non_autonomous",
    ),

    # 4. Adaptiveness
    Question(
        "adapt_never_changes",
        "Does the system stay the same and never change how it behaves?",
        {"yes": "neutral", "no": "ai_ind"},
        "never_changes",
    ),
    Question(
        "adapt_online_learns",
        "Does it adapt and learn from new data while it operates?",
        {"yes": "def_ai", "no": "neutral"},
        "adapts_online",
    ),
]

# =========================
# Cards
# =========================


def wrap_desc(s: str) -> str:
    """Normalize description/summary text without forcing manual line breaks."""

    normalized = textwrap.dedent(s).strip()
    # Collapse any internal whitespace so HTML can flow the text naturally based on layout.
    return re.sub(r"\s+", " ", normalized)


BASE_DEFAULTS = {
    "receives_input": True,
    "rules_only": False,
    "generates_output": True,
    "influences": True,
    "predicts": False,
    "creates_content": False,
    "recommends": False,
    "takes_decisions_direct": False,
    "can_do_on_own": True,
    "acts_full_autonomy": False,
    "limited_autonomy": True,
    "non_autonomous": False,
    "never_changes": False,
    "adapts_online": False,
}


def mk_props(**overrides) -> Dict[str, bool]:
    p = BASE_DEFAULTS.copy()
    p.update(overrides)
    return p


CARDS_AI: List[Card] = [
    Card(
        id="ai_chatbot",
        name="Chatbot",
        is_ai_system=True,
        description=wrap_desc(
            "Input: Detailed user prompts and any documents or snippets they want summarized. "
            "How it works: A large language model trained on diverse texts reasons over the prompt to identify key themes and supporting details. "
            "Objective: Produce an accurate, friendly response that distills the material into an easy-to-read summary. "
            "Output: Polished written paragraphs capturing the main points of the source material."
        ),
        summary=wrap_desc(
            "This system answers user inquiries by summarizing documents based on text messages. "
            "It has been developed using a vast range of information to create human-like responses, ultimately "
            "delivering a concise written summary."
        ),
        props=mk_props(
            receives_input=True,
            rules_only=False,
            generates_output=True,
            influences=True,
            predicts=True,
            creates_content=True,
            recommends=False,
            takes_decisions_direct=False,
            can_do_on_own=True,
            acts_full_autonomy=False,
            limited_autonomy=True,
            non_autonomous=False,
            never_changes=True,
            adapts_online=False,
        ),
    ),
    Card(
        id="ai_spam_filter",
        name="Spam Filter",
        is_ai_system=True,
        description=wrap_desc(
            "Input: Incoming email metadata such as sender, subject line, body text, and embedded links. "
            "How it works: A supervised model compares each message against patterns learned from thousands of labeled spam and safe emails. "
            "Objective: Judge the likelihood that the message is unwanted or malicious. "
            "Output: Automatically routes the email into the inbox or spam folder with an optional warning flag."
        ),
        summary=wrap_desc(
            "This system assesses incoming emails by analyzing their subject, sender, and body content. "
            "It sorts emails into the inbox or spam folder."
        ),
        props=mk_props(
            receives_input=True,
            rules_only=False,
            generates_output=True,
            influences=True,
            predicts=True,
            creates_content=False,
            recommends=False,
            takes_decisions_direct=True,
            can_do_on_own=True,
            acts_full_autonomy=True,
            limited_autonomy=False,
            non_autonomous=False,
            never_changes=True,
            adapts_online=False,
        ),
    ),
    Card(
        id="ai_drug_disc",
        name="Drug Discovery System",
        is_ai_system=True,
        description=wrap_desc(
            "Input: Molecular structures, chemical descriptors, and lab screening results. "
            "How it works: It analyzes structure–activity relationships learned from prior experiments to spot promising molecular motifs. "
            "Objective: Prioritize compounds that behave like effective drugs and warrant further testing. "
            "Output: Ranked shortlists of candidate molecules with scores or annotations."
        ),
        summary=wrap_desc(
            "This tool helps identify potential drug candidates by analyzing molecular structures and chemical "
            "properties. It recognizes patterns within these molecules to suggest which ones may act similarly "
            "to established drugs."
        ),
        props=mk_props(
            receives_input=True,
            rules_only=False,
            generates_output=True,
            influences=True,
            predicts=True,
            creates_content=False,
            recommends=True,
            takes_decisions_direct=False,
            can_do_on_own=True,
            acts_full_autonomy=False,
            limited_autonomy=True,
            non_autonomous=False,
            never_changes=True,
            adapts_online=False,
        ),
    ),
    Card(
        id="ai_reco",
        name="Personalized Recommendation System",
        is_ai_system=True,
        description=wrap_desc(
            "Input: Browsing activity, search history, ratings, and recent purchases for each person. "
            "How it works: Collaborative and content-based algorithms update preference profiles as people interact with content. "
            "Objective: Surface items the user is most likely to enjoy or act on next. "
            "Output: Dynamic recommendation carousels, emails, or notifications tailored to the individual."
        ),
        summary=wrap_desc(
            "This service tailors suggestions for content or products by tracking a user's online behavior, "
            "such as browsing history and viewing habits."
        ),
        props=mk_props(
            receives_input=True,
            rules_only=False,
            generates_output=True,
            influences=True,
            predicts=True,
            creates_content=False,
            recommends=True,
            takes_decisions_direct=False,
            can_do_on_own=True,
            acts_full_autonomy=False,
            limited_autonomy=True,
            non_autonomous=False,
            never_changes=False,
            adapts_online=True,
        ),
    ),
    Card(
        id="ai_asr",
        name="Voice-to-Text Assistant",
        is_ai_system=True,
        description=wrap_desc(
            "Input: Real-time or recorded speech audio from the user. "
            "How it works: A speech recognition model converts acoustic signals into phonemes and maps them to words using language modeling. "
            "Objective: Transcribe spoken language accurately with punctuation and casing. "
            "Output: Editable text transcripts ready for messaging, captioning, or note taking."
        ),
        summary=wrap_desc(
            "This tool converts spoken audio into written text by interpreting the sounds of human speech. "
            "It facilitates communication by transcribing what is said into a clear text format."
        ),
        props=mk_props(
            receives_input=True,
            rules_only=False,
            generates_output=True,
            influences=True,
            predicts=True,
            creates_content=True,
            recommends=False,
            takes_decisions_direct=False,
            can_do_on_own=True,
            acts_full_autonomy=False,
            limited_autonomy=True,
            non_autonomous=False,
            never_changes=True,
            adapts_online=False,
        ),
    ),
    Card(
        id="ai_img_cls",
        name="Image Classifier",
        is_ai_system=True,
        description=wrap_desc(
            "Input: Digital images uploaded or captured by the user. "
            "How it works: A convolutional neural network detects visual patterns learned from millions of labeled photos. "
            "Objective: Determine the most probable category or labels for the objects in view. "
            "Output: Predicted classes and confidence scores describing the image."
        ),
        summary=wrap_desc(
            "This application analyzes uploaded photos to categorize the objects within them."
            "It classifies pictures accurately, for instance, suggesting if an image features a dog or a cat."
        ),
        props=mk_props(
            receives_input=True,
            rules_only=False,
            generates_output=True,
            influences=True,
            predicts=True,
            creates_content=False,
            recommends=True,
            takes_decisions_direct=False,
            can_do_on_own=True,
            acts_full_autonomy=False,
            limited_autonomy=True,
            non_autonomous=False,
            never_changes=True,
            adapts_online=False,
        ),
    ),
    Card(
        id="ai_screen",
        name="Job Applicant Screening Tool",
        is_ai_system=True,
        description=wrap_desc(
            "Input: Candidate résumés, application responses, and defined job requirements. "
            "How it works: Models compare applicant attributes against historical hiring data and competency criteria. "
            "Objective: Highlight applicants who best match the role while flagging potential risks. "
            "Output: Ranked candidate lists, fit scores, and notes for recruiters."
        ),
        summary=wrap_desc(
            "This system evaluates candidate applications by examining CVs and related details. It utilizes "
            "historical hiring data to suggest which candidates are the best fits for job positions, assisting "
            "in the selection process."
        ),
        props=mk_props(
            receives_input=True,
            rules_only=False,
            generates_output=True,
            influences=True,
            predicts=True,
            creates_content=False,
            recommends=True,
            takes_decisions_direct=False,
            can_do_on_own=True,
            acts_full_autonomy=False,
            limited_autonomy=True,
            non_autonomous=False,
            never_changes=True,
            adapts_online=False,
        ),
    ),
]


CARDS_NON_AI: List[Card] = [
    Card(
        id="na_excel",
        name="Excel Spreadsheet",
        is_ai_system=False,
        description=wrap_desc(
            "Input: Numbers, labels, and formulas typed into worksheet cells. "
            "How it works: Built-in spreadsheet functions perform arithmetic and sorting exactly as configured. "
            "Objective: Organize data and calculate totals or analyses requested by the user. "
            "Output: Updated tables, charts, or cell values reflecting the entered formulas."
        ),
        summary=wrap_desc(
            "This tool allows users to input numerical data into a structured sheet where they can perform "
            "calculations and analyses using formulas. It generates tables or charts based on the provided data."
        ),
        props=mk_props(
            rules_only=True,
            predicts=False,
            recommends=False,
            takes_decisions_direct=False,
            can_do_on_own=False,
            limited_autonomy=False,
            non_autonomous=True,
            never_changes=True,
            influences=False,
        ),
    ),
    Card(
        id="na_db_search",
        name="Database Search",
        is_ai_system=False,
        description=wrap_desc(
            "Input: Structured queries specifying filters, fields, and sorting rules. "
            "How it works: The database engine executes the query literally against indexed tables without adapting the logic. "
            "Objective: Retrieve records that match the specified conditions. "
            "Output: A list or table of rows returned by the query."
        ),
        summary=wrap_desc(
            "This system retrieves specific data from a database by processing straightforward inquiries. "
            "It follows exact search rules to produce a list of matching entries."
        ),
        props=mk_props(
            rules_only=True,
            predicts=False,
            recommends=False,
            takes_decisions_direct=False,
            can_do_on_own=False,
            limited_autonomy=False,
            non_autonomous=True,
            never_changes=True,
            influences=False,
        ),
    ),
    Card(
        id="na_sales_dash",
        name="Sales Dashboard",
        is_ai_system=False,
        description=wrap_desc(
            "Input: Transaction records including region, product, quantity, revenue, and dates. "
            "How it works: Predefined aggregations and charts total the data and refresh visuals when new records load. "
            "Objective: Present sales performance trends for quick review. "
            "Output: Interactive charts, KPIs, and summary tables driven by the formulas."
        ),
        summary=wrap_desc(
            "This tool compiles and analyzes sales data, displaying totals and averages through built-in "
            "formulas. It provides visual representations like charts and graphs to illustrate sales performance."
        ),
        props=mk_props(
            rules_only=True,
            predicts=False,
            recommends=False,
            takes_decisions_direct=False,
            can_do_on_own=False,
            limited_autonomy=False,
            non_autonomous=True,
            never_changes=True,
            influences=True,
        ),
    ),
    Card(
        id="na_survey",
        name="Survey Summary Tool",
        is_ai_system=False,
        description=wrap_desc(
            "Input: Completed survey responses collected from participants. "
            "How it works: Deterministic routines count selections, average ratings, and compute simple statistics. "
            "Objective: Describe overall sentiment or satisfaction levels without interpretation. "
            "Output: Percentages, mean scores, and basic tables ready for reports."
        ),
        summary=wrap_desc(
            "This system summarizes feedback from questionnaires by counting answers and calculating basic "
            "statistics. It generates percentages and scores to reflect levels of opinion or satisfaction."
        ),
        props=mk_props(
            rules_only=True,
            predicts=False,
            recommends=False,
            takes_decisions_direct=False,
            can_do_on_own=False,
            limited_autonomy=False,
            non_autonomous=True,
            never_changes=True,
            influences=True,
        ),
    ),
    Card(
        id="na_inventory_forecaster",
        name="Inventory Forecaster",
        is_ai_system=False,
        description=wrap_desc(
            "Input: Historical daily sales quantities for each item. "
            "How it works: Calculates a rolling average of recent activity using fixed business rules without adapting over time. "
            "Objective: Estimate the next day's demand to guide restocking. "
            "Output: A single numeric forecast per item."
        ),
        summary=wrap_desc(
            "This tool uses historical sales data to estimate future sales activity. It calculates average daily sales to produce a numerical prediction for items expected to be sold on the following day."
        ),
        props=mk_props(
            rules_only=True,
            predicts=True,
            recommends=False,
            takes_decisions_direct=False,
            can_do_on_own=False,
            limited_autonomy=False,
            non_autonomous=True,
            never_changes=True,
            influences=True,
        ),
    ),
    Card(
        id="na_ticket_eta",
        name="Customer Service Time Estimator",
        is_ai_system=False,
        description=wrap_desc(
            "Input: Past support ticket timestamps such as creation, assignment, and resolution times. "
            "How it works: Applies formula-based averages and optionally adds fixed buffers to represent workload. "
            "Objective: Provide expectations for how long new tickets may remain open. "
            "Output: An estimated resolution time communicated to customers or agents."
        ),
        summary=wrap_desc(
            "This tool analyzes past support inquiry records to approximate the expected time for resolving new "
            "tickets. It determines an average closure time to help gauge future support cases."
        ),
        props=mk_props(
            rules_only=True,
            predicts=True,
            recommends=False,
            takes_decisions_direct=False,
            can_do_on_own=False,
            limited_autonomy=False,
            non_autonomous=True,
            never_changes=True,
            influences=True,
        ),
    ),
]


ALL_CARDS: List[Card] = CARDS_AI + CARDS_NON_AI
CARDS_BY_ID: Dict[str, Card] = {c.id: c for c in ALL_CARDS}

CARD_ICONS: Dict[str, str] = {
    "ai_chatbot": "💬",
    "ai_spam_filter": "🚫📧",
    "ai_drug_disc": "🧪",
    "ai_reco": "🎯",
    "ai_asr": "🎙️",
    "ai_img_cls": "🖼️",
    "ai_screen": "📋",
    "na_excel": "📊",
    "na_db_search": "🗄️",
    "na_sales_dash": "📈",
    "na_survey": "📝",
    "na_inventory_forecaster": "📦",
    "na_ticket_eta": "⏱️",
}

# =========================
# Helpers
# =========================


def parse_card_sections(desc: str) -> Dict[str, str]:
    """Parse Input/How it works/Objective/Output sections for pretty display."""
    sections = {"Input": "", "How it works": "", "Objective": "", "Output": ""}
    pattern = r"(Input|How it works|Objective|Output):"
    parts = re.split(pattern, desc)
    current = None
    buf: List[str] = []
    for part in parts:
        if part in sections.keys():
            if current and buf:
                sections[current] = " ".join(buf).strip()
            current = part
            buf = []
        else:
            buf.append(part)
    if current and buf:
        sections[current] = " ".join(buf).strip()
    for k, v in sections.items():
        sections[k] = v.strip()
    return sections


def get_true_answer(card: Card, q: Question) -> str:
    return "yes" if bool(card.props.get(q.prop, False)) else "no"


def reset_game(pick_card_id: Optional[str] = None):
    card = CARDS_BY_ID[pick_card_id] if pick_card_id else random.choice(ALL_CARDS)
    st.session_state.game = {
        "card_id": card.id,
        "asked": [],  # (q_id, computer_answer, indicator)
        "completed": False,
        "user_final_guess": None,  # 'ai' | 'not_ai'
        "user_guess_correct": None,
    }


# =========================
# Streamlit UI
# =========================


st.set_page_config(page_title="AI Guess Who?", page_icon="🕵️", layout="centered")
st.title("🕵️  AI Guess Who?")

# --- Sidebar: new game ---
with st.sidebar:
    st.header("New game")
    st.caption("Draw a new card to challenge yourself again.")
    pick_method = st.radio("Card selection", ["Random draw", "Pick card"], horizontal=True)
    chosen_id = None
    if pick_method == "Pick card":
        sel = st.selectbox(
            "Choose a card", options=ALL_CARDS, format_func=lambda c: c.name
        )
        chosen_id = sel.id

    if st.button("Start new game", type="primary", use_container_width=True):
        reset_game(chosen_id)
        st.rerun()

# Initialize state
if "game" not in st.session_state:
    reset_game()

game = st.session_state.game
current_card = CARDS_BY_ID[game["card_id"]]

st.markdown(
    """
    <style>
    button[data-testid="baseButton-secondary"] {
        background: linear-gradient(135deg, #ffffff, #f5f7fb);
        border: 1px solid rgba(15, 23, 42, 0.12);
        border-radius: 0.95rem;
        box-shadow: 0 10px 25px rgba(15, 23, 42, 0.08);
        padding: 1.15rem 1.2rem;
        text-align: left;
        white-space: normal;
        line-height: 1.45;
        font-weight: 600;
        color: #0e1117;
        display: flex;
        gap: 0.75rem;
        align-items: flex-start;
        font-size: 0.98rem;
    }
    button[data-testid="baseButton-secondary"]:hover {
        border-color: rgba(59, 130, 246, 0.55);
        box-shadow: 0 12px 30px rgba(59, 130, 246, 0.18);
    }
    button[data-testid="baseButton-secondary"]:focus {
        outline: 2px solid rgba(59, 130, 246, 0.45);
        outline-offset: 2px;
    }
    .question-card {
        background: var(--q-bg, #ffffff);
        border: 1px solid var(--q-border, rgba(148, 163, 184, 0.45));
        border-left: 5px solid var(--q-border, rgba(148, 163, 184, 0.45));
        border-radius: 1.05rem;
        padding: 1rem 1.2rem;
        display: flex;
        gap: 0.9rem;
        align-items: flex-start;
        box-shadow: 0 12px 32px rgba(15, 23, 42, 0.06);
        margin-bottom: 1rem;
    }
    .question-card__icon {
        font-size: 1.6rem;
        line-height: 1;
    }
    .question-card__title {
        font-size: 1rem;
        font-weight: 600;
        color: #0f172a;
        line-height: 1.45;
    }
    .question-card__answer {
        margin-top: 0.45rem;
        font-size: 0.92rem;
        font-weight: 500;
        color: #1e293b;
    }
    .question-card__answer span {
        background: rgba(255, 255, 255, 0.55);
        padding: 0.1rem 0.4rem;
        border-radius: 999px;
        font-weight: 700;
        font-size: 0.85rem;
        margin-left: 0.35rem;
    }
    .indicator-card {
        border-radius: 1rem;
        padding: 1rem 1.15rem;
        margin-bottom: 0.9rem;
        border: 1px solid #e2e8f0;
        background: #f8fafc;
        box-shadow: inset 0 1px 0 rgba(255, 255, 255, 0.6);
    }
    .indicator-card__header {
        display: flex;
        gap: 0.75rem;
        align-items: flex-start;
    }
    .indicator-card__icon {
        font-size: 1.35rem;
        line-height: 1;
    }
    .indicator-card__title {
        font-weight: 600;
        color: #0f172a;
        line-height: 1.4;
        font-size: 0.98rem;
    }
    .indicator-card__answer {
        font-size: 0.92rem;
        color: #334155;
        margin-top: 0.3rem;
    }
    .indicator-card__badge {
        display: inline-flex;
        align-items: center;
        gap: 0.35rem;
        border-radius: 999px;
        padding: 0.2rem 0.65rem;
        font-size: 0.82rem;
        font-weight: 600;
        margin-top: 0.6rem;
    }
    .indicator-card__description {
        margin-top: 0.45rem;
        font-size: 0.88rem;
        color: #475569;
        line-height: 1.5;
    }
    .system-overview-card {
        background: linear-gradient(135deg, rgba(59, 130, 246, 0.12), rgba(59, 130, 246, 0));
        border: 1px solid rgba(59, 130, 246, 0.18);
        border-radius: 1.1rem;
        padding: 1.3rem 1.4rem;
        display: flex;
        gap: 1.05rem;
        align-items: flex-start;
        box-shadow: 0 18px 38px rgba(15, 23, 42, 0.08);
        margin-bottom: 1.5rem;
    }
    .system-overview-card__icon {
        font-size: 2.35rem;
        line-height: 1;
        filter: drop-shadow(0 6px 12px rgba(37, 99, 235, 0.25));
    }
    .system-overview-card__body {
        flex: 1;
    }
    .system-overview-card__eyebrow {
        font-size: 0.82rem;
        letter-spacing: 0.08em;
        text-transform: uppercase;
        color: #475569;
        font-weight: 600;
    }
    .system-overview-card__title {
        font-size: 1.55rem;
        font-weight: 700;
        color: #0f172a;
        margin-top: 0.3rem;
    }
    .system-overview-card__summary {
        margin-top: 0.75rem;
        font-size: 1rem;
        line-height: 1.65;
        color: #1e293b;
    }
    div[data-testid="stExpander"] > details {
        border-radius: 1rem;
        border: 1px solid rgba(59, 130, 246, 0.18);
        background: linear-gradient(135deg, rgba(59, 130, 246, 0.08), rgba(59, 130, 246, 0));
        box-shadow: 0 16px 32px rgba(15, 23, 42, 0.08);
        padding: 0.75rem 1rem;
        margin-bottom: 1.5rem;
    }
    div[data-testid="stExpander"] > details[open] {
        border-color: rgba(37, 99, 235, 0.35);
        background: linear-gradient(135deg, rgba(59, 130, 246, 0.12), rgba(59, 130, 246, 0.02));
    }
    div[data-testid="stExpander"] > details summary {
        font-weight: 600;
        font-size: 1rem;
        color: #1d4ed8;
    }
    .ai-key-info {
        display: grid;
        gap: 1rem;
        margin-top: 0.8rem;
    }
    @media (min-width: 768px) {
        .ai-key-info {
            grid-template-columns: repeat(2, minmax(0, 1fr));
        }
    }
    .ai-key-info__box {
        background: #ffffff;
        border-radius: 1rem;
        border: 1px solid rgba(148, 163, 184, 0.35);
        padding: 1.1rem 1.2rem;
        display: flex;
        gap: 0.85rem;
        align-items: flex-start;
        box-shadow: 0 12px 28px rgba(15, 23, 42, 0.08);
    }
    .ai-key-info__content {
        flex: 1;
    }
    .ai-key-info__icon {
        font-size: 1.8rem;
        line-height: 1;
        filter: drop-shadow(0 6px 12px rgba(59, 130, 246, 0.25));
    }
    .ai-key-info__title {
        font-size: 1rem;
        font-weight: 700;
        color: #0f172a;
        margin-bottom: 0.4rem;
    }
    .ai-key-info__text {
        margin: 0;
        font-size: 0.93rem;
        line-height: 1.55;
        color: #334155;
    }
    .reveal-result {
        display: flex;
        gap: 0.95rem;
        align-items: flex-start;
        background: #ffffff;
        border-radius: 1rem;
        border: 1px solid rgba(148, 163, 184, 0.35);
        padding: 1.15rem 1.25rem;
        margin: 1rem 0 1.2rem;
        box-shadow: 0 18px 40px rgba(15, 23, 42, 0.12);
    }
    .reveal-result__icon {
        font-size: 2.5rem;
        line-height: 1;
        filter: drop-shadow(0 8px 18px rgba(15, 23, 42, 0.18));
    }
    .reveal-result__title {
        font-size: 1.18rem;
        font-weight: 700;
        margin-bottom: 0.25rem;
        color: #0f172a;
    }
    .reveal-result__message {
        font-size: 0.96rem;
        line-height: 1.6;
        color: #1e293b;
    }
    .reveal-result__cta {
        margin-top: 0.6rem;
        font-size: 0.94rem;
        font-weight: 600;
        display: inline-flex;
        gap: 0.3rem;
        align-items: center;
    }
    .reveal-result__cta::after {
        content: ":)";
        font-size: 1rem;
    }
    .reveal-result--correct {
        background: linear-gradient(135deg, rgba(220, 252, 231, 0.85), rgba(187, 247, 208, 0.6));
        border-color: rgba(34, 197, 94, 0.4);
    }
    .reveal-result--correct .reveal-result__title,
    .reveal-result--correct .reveal-result__message,
    .reveal-result--correct .reveal-result__cta {
        color: #166534;
    }
    .reveal-result--incorrect {
        background: linear-gradient(135deg, rgba(254, 226, 226, 0.85), rgba(254, 202, 202, 0.6));
        border-color: rgba(248, 113, 113, 0.45);
    }
    .reveal-result--incorrect .reveal-result__title,
    .reveal-result--incorrect .reveal-result__message,
    .reveal-result--incorrect .reveal-result__cta {
        color: #b91c1c;
    }
    .reveal-card {
        background: #ffffff;
        border: 1px solid rgba(148, 163, 184, 0.35);
        border-radius: 1.2rem;
        padding: 1.4rem;
        box-shadow: 0 16px 38px rgba(15, 23, 42, 0.09);
        margin-top: 1rem;
    }
    .reveal-card__header {
        display: flex;
        gap: 1.1rem;
        align-items: center;
        margin-bottom: 1.2rem;
    }
    .reveal-card__icon {
        font-size: 2.1rem;
        line-height: 1;
    }
    .reveal-card__title {
        font-size: 1.45rem;
        font-weight: 700;
        color: #0f172a;
    }
    .reveal-card__type {
        display: inline-flex;
        align-items: center;
        gap: 0.35rem;
        font-size: 0.85rem;
        font-weight: 600;
        border-radius: 999px;
        padding: 0.25rem 0.75rem;
        margin-top: 0.35rem;
        border: 1px solid transparent;
    }
    .reveal-card__type--ai {
        background: rgba(59, 130, 246, 0.12);
        color: #1d4ed8;
        border-color: rgba(59, 130, 246, 0.45);
    }
    .reveal-card__type--not-ai {
        background: rgba(16, 185, 129, 0.12);
        color: #047857;
        border-color: rgba(16, 185, 129, 0.45);
    }
    .reveal-card__grid {
        display: grid;
        grid-template-columns: repeat(auto-fit, minmax(220px, 1fr));
        gap: 1.1rem;
    }
    .reveal-card__section {
        background: linear-gradient(135deg, rgba(248, 250, 252, 0.9), rgba(226, 232, 240, 0.6));
        border-radius: 0.95rem;
        padding: 1rem;
        border: 1px solid rgba(148, 163, 184, 0.25);
        box-shadow: inset 0 1px 0 rgba(255, 255, 255, 0.6);
    }
    .reveal-card__section-label {
        font-size: 0.88rem;
        font-weight: 700;
        letter-spacing: 0.02em;
        color: #0f172a;
        text-transform: uppercase;
    }
    .reveal-card__section-body {
        margin-top: 0.45rem;
        font-size: 0.95rem;
        line-height: 1.55;
        color: #1e293b;
    }
    .reveal-card__empty {
        color: #94a3b8;
        font-style: italic;
    }
    </style>
    """,
    unsafe_allow_html=True,
)

st.subheader("Can you guess if this is an AI system?")
st.write(
    "Ask up to **five** yes/no questions, then decide whether the card below describes an AI system."
)

icon = CARD_ICONS.get(current_card.id, "🧠")
summary_html = html.escape(current_card.summary).replace("\n", "<br>")
st.markdown(
    f"""
    <div class="system-overview-card">
        <div class="system-overview-card__icon">{icon}</div>
        <div class="system-overview-card__body">
            <div class="system-overview-card__eyebrow">System overview</div>
            <div class="system-overview-card__title">{html.escape(current_card.name)}</div>
            <div class="system-overview-card__summary">{summary_html}</div>
        </div>
    </div>
    """,
    unsafe_allow_html=True,
)

with st.expander("Remind me the key characteristics of an AI system"):
    st.markdown(
        """
        <div class="ai-key-info">
            <div class="ai-key-info__box">
                <div class="ai-key-info__icon">🧠</div>
                <div class="ai-key-info__content">
                    <div class="ai-key-info__title">AI systems perform inference</div>
                    <p class="ai-key-info__text">
                        They receive input data and use AI models to generate outputs that achieve one or more objectives.
                    </p>
                </div>
            </div>
            <div class="ai-key-info__box">
                <div class="ai-key-info__icon">🧭</div>
                <div class="ai-key-info__content">
                    <div class="ai-key-info__title">AI systems have various levels of autonomy</div>
                    <p class="ai-key-info__text">
                        Some are fully autonomous, but most require humans to take decision and can only recommend, predict or generate content.
                    </p>
                </div>
            </div>
        </div>
        """,
        unsafe_allow_html=True,
    )

asked_records: List[Tuple[str, str, str]] = game["asked"]
st.progress(
    len(asked_records) / MAX_QUESTIONS,
    text=f"Questions asked: {len(asked_records)} / {MAX_QUESTIONS}",
)

can_ask_more = (
    (len(asked_records) < MAX_QUESTIONS)
    and (not game["completed"])
    and (game["user_final_guess"] is None)
)
remaining = [
    q for q in QUESTIONS if q.id not in {qid for (qid, _, _) in asked_records}
]
if remaining or asked_records:
    st.subheader("🗣️ Ask a question")
    if remaining and can_ask_more:
        st.caption("Select a card to ask the computer about the system.")
    elif remaining:
        st.caption("Question limit reached. Review your asked cards below.")
    else:
        st.caption("You've asked every available question.")

    num_cols = 2 if len(QUESTIONS) > 1 else 1
    cols = st.columns(num_cols, gap="large")
    asked_lookup = {qid: ans for (qid, ans, _lbl) in asked_records}

    for idx, question in enumerate(QUESTIONS):
        target_col = cols[idx % num_cols]
        with target_col:
            ans = asked_lookup.get(question.id)
            if ans:
                style = QUESTION_STATUS_STYLES.get(
                    ans, {"bg": "#f1f5f9", "border": "#e2e8f0", "text": "#0f172a"}
                )
                label = "Yes" if ans == "yes" else "No"
                question_text_html = html.escape(question.text).replace("\n", "<br>")
                icon = QUESTION_ICONS.get(question.id, "❓")
                st.markdown(
                    f"""
                    <div class="question-card" style="--q-bg:{style['bg']};--q-border:{style['border']};">
                        <div class="question-card__icon">{icon}</div>
                        <div class="question-card__body">
                            <div class="question-card__title">{question_text_html}</div>
                            <div class="question-card__answer" style="color:{style['text']};">
                                Computer answered<span>{label}</span>
                            </div>
                        </div>
                    </div>
                    """,
                    unsafe_allow_html=True,
                )
            else:
                icon = QUESTION_ICONS.get(question.id, "❓")
                pressed = st.button(
                    f"{icon}  {question.text}",
                    key=f"q_btn_{question.id}",
                    type="secondary",
                    use_container_width=True,
                    disabled=not can_ask_more,
                )
                if pressed and can_ask_more:
                    ans = get_true_answer(current_card, question)
                    indicator_label = question.indicators.get(ans, "neutral")
                    game["asked"].append((question.id, ans, indicator_label))
                    st.rerun()

elif not remaining and not game["completed"] and game["user_final_guess"] is None:
    st.info("You've asked every question. It's time to make your final guess!")

st.divider()
st.subheader("🎯 Your guess")
if not game["completed"]:
    c1, c2, c3 = st.columns([1, 1, 2])
    with c1:
        if st.button("Guess: AI system", type="primary", use_container_width=True):
            game["user_final_guess"] = "ai"
            game["completed"] = True
            st.rerun()
    with c2:
        if st.button("Guess: Not AI", type="primary", use_container_width=True):
            game["user_final_guess"] = "not_ai"
            game["completed"] = True
            st.rerun()
    with c3:
        st.caption("You can guess at any time — you don't have to use all five questions.")
else:
    st.caption("You've already locked in your answer. See the reveal below.")

if len(asked_records) >= MAX_QUESTIONS and not game["completed"]:
    st.warning("Maximum questions reached. Make your final guess!")

if game["completed"] and game["user_final_guess"] is not None:
    st.divider()
    st.subheader("🪪 Reveal")
    truth_is_ai = current_card.is_ai_system
    your_guess_ai = game["user_final_guess"] == "ai"
    game["user_guess_correct"] = truth_is_ai == your_guess_ai

    actual_type_text = "an AI system" if truth_is_ai else "a non-AI tool"
    guessed_type_text = "an AI system" if your_guess_ai else "a non-AI tool"

    if game["user_guess_correct"]:
        result_html = textwrap.dedent(
            f"""
            <div class=\"reveal-result reveal-result--correct\">
                <div class=\"reveal-result__icon\">🎉</div>
                <div>
                    <div class=\"reveal-result__title\">Correct!</div>
                    <div class=\"reveal-result__message\">Great deduction — you correctly identified the card as {actual_type_text}.</div>
                </div>
            </div>
            """
        ).strip()
    else:
        result_html = textwrap.dedent(
            f"""
            <div class=\"reveal-result reveal-result--incorrect\">
                <div class=\"reveal-result__icon\">😞</div>
                <div>
                    <div class=\"reveal-result__title\">Not quite...</div>
                    <div class=\"reveal-result__message\">You guessed {guessed_type_text}, but the card is {actual_type_text}.</div>
                    <div class=\"reveal-result__cta\">Give it another shot — grab a new card and try again!</div>
                </div>
            </div>
            """
        ).strip()

    st.markdown(result_html, unsafe_allow_html=True)

    secs = parse_card_sections(current_card.description)
    reveal_icon = CARD_ICONS.get(current_card.id, "🧠")
    type_class = "ai" if truth_is_ai else "not-ai"
    type_label = "🤖 AI system" if truth_is_ai else "🧰 Non-AI tool"
    section_order = [
        ("Input", "🔌"),
        ("Objective", "🎯"),
        ("How it works", "⚙️"),
        ("Output", "📤"),
    ]
    section_html_parts: List[str] = []
    for section_name, emoji in section_order:
        copy = secs.get(section_name, "")
        if copy:
            formatted = html.escape(copy).replace("\n", "<br>")
        else:
            formatted = "<span class='reveal-card__empty'>No details provided.</span>"
        section_html_parts.append(
            textwrap.dedent(
                f"""
                <div class=\"reveal-card__section\">
                    <div class=\"reveal-card__section-label\">{emoji} {section_name}</div>
                    <div class=\"reveal-card__section-body\">{formatted}</div>
                </div>
                """
            ).strip()
        )
    sections_html = "\n".join(section_html_parts)
    reveal_html = textwrap.dedent(
        f"""
        <div class=\"reveal-card\">
            <div class=\"reveal-card__header\">
                <div class=\"reveal-card__icon\">{reveal_icon}</div>
                <div>
                    <div class=\"reveal-card__title\">{html.escape(current_card.name)}</div>
                    <div class=\"reveal-card__type reveal-card__type--{type_class}\">{type_label}</div>
                </div>
            </div>
            <div class=\"reveal-card__grid\">
                {sections_html}
            </div>
        </div>
        """
    ).strip()
    st.markdown(
        reveal_html,
        unsafe_allow_html=True,
    )

    with st.expander("Find out what each question reveals about the system"):
        st.markdown(
            "Review how each answer guided your deduction, and see which clues were decisive.",
        )
        for idx, (q_id, ans, lbl) in enumerate(game["asked"], start=1):
            q_obj = next(q for q in QUESTIONS if q.id == q_id)
            indicator = INDICATOR_DETAILS.get(lbl, INDICATOR_DETAILS["neutral"])
            question_text_html = html.escape(q_obj.text).replace("\n", "<br>")
            answer_label = "Yes" if ans == "yes" else "No"
            question_icon = QUESTION_ICONS.get(q_id, "❓")
            badge_icon = indicator.get("icon", "ℹ️")
            description_html = html.escape(indicator["description"])
            st.markdown(
                f"""
                <div class="indicator-card" style="background:{indicator['bg']};border-color:{indicator['border']};">
                    <div class="indicator-card__header">
                        <div class="indicator-card__icon">{question_icon}</div>
                        <div>
                            <div class="indicator-card__title">Q{idx}. {question_text_html}</div>
                            <div class="indicator-card__answer">Answer: <strong>{answer_label}</strong></div>
                        </div>
                    </div>
                    <div class="indicator-card__badge" style="color:{indicator['text']};border:1px solid {indicator['border']};background: rgba(255, 255, 255, 0.7);">
                        <span>{badge_icon}</span>
                        <span>{indicator['title']}</span>
                    </div>
                    <div class="indicator-card__description" style="color:{indicator['text']};">
                        {description_html}
                    </div>
                </div>
                """,
                unsafe_allow_html=True,
            )

    st.divider()
    st.subheader("🔁 Play again")
    st.markdown(
        """
        <style>
            form#play_again_random,
            form#play_again_specific {
                background: linear-gradient(135deg, #eef2ff 0%, #f8fafc 100%);
                border: 1px solid #dbeafe;
                border-radius: 1rem;
                padding: 1.25rem;
                box-shadow: 0 18px 40px rgba(15, 23, 42, 0.08);
                display: flex;
                flex-direction: column;
                gap: 0.9rem;
                height: 100%;
            }

            form#play_again_specific {
                background: linear-gradient(135deg, #fef3c7 0%, #fffbeb 100%);
                border-color: #fcd34d;
            }

            form#play_again_random .play-again-card__title,
            form#play_again_specific .play-again-card__title {
                font-size: 1.05rem;
                font-weight: 700;
                margin: 0;
                color: #0f172a;
            }

            form#play_again_random .play-again-card__subtitle,
            form#play_again_specific .play-again-card__subtitle {
                font-size: 0.95rem;
                margin: 0;
                color: #475569;
            }

            .play-again-card__label {
                font-size: 0.9rem;
                font-weight: 600;
                color: #1d4ed8;
                margin-bottom: -0.2rem;
            }

            form#play_again_random [data-testid="stFormSubmitButton"] button,
            form#play_again_specific [data-testid="stFormSubmitButton"] button {
                width: 100%;
                border-radius: 999px;
                font-weight: 600;
                font-size: 0.95rem;
                padding: 0.6rem 1rem;
            }

            form#play_again_random [data-testid="stFormSubmitButton"],
            form#play_again_specific [data-testid="stFormSubmitButton"] {
                margin-top: auto;
            }

            form#play_again_specific div[data-baseweb="select"] {
                background: #ffffff;
                border-radius: 0.75rem;
                border: 1px solid #cbd5f5;
                box-shadow: inset 0 0 0 1px rgba(255, 255, 255, 0.4);
            }

            form#play_again_specific div[data-baseweb="select"]:focus-within {
                box-shadow: 0 0 0 3px rgba(37, 99, 235, 0.25);
                border-color: #2563eb;
            }

            @media (max-width: 640px) {
                form#play_again_random,
                form#play_again_specific {
                    padding: 1rem;
                    gap: 0.75rem;
                }
            }
        </style>
        """,
        unsafe_allow_html=True,
    )

    col1, col2 = st.columns(2, gap="large")
    with col1:
        with st.form("play_again_random"):
            st.markdown(
                "<div class='play-again-card__title'>🎲 New random game</div>",
                unsafe_allow_html=True,
            )
            st.markdown(
                "<p class='play-again-card__subtitle'>Shuffle the deck for a fresh mystery and restart your deduction journey.</p>",
                unsafe_allow_html=True,
            )
            random_submit = st.form_submit_button(
                "Start a random challenge",
                type="primary",
                use_container_width=True,
            )
            if random_submit:
                reset_game()
                st.rerun()

    with col2:
        with st.form("play_again_specific"):
            st.markdown(
                "<div class='play-again-card__title'>🎯 Pick a specific card</div>",
                unsafe_allow_html=True,
            )
            st.markdown(
                "<p class='play-again-card__subtitle'>Jump straight to a system you want to revisit or discuss.</p>",
                unsafe_allow_html=True,
            )
            st.markdown(
                "<div class='play-again-card__label'>Choose a card</div>",
                unsafe_allow_html=True,
            )
            sel = st.selectbox(
                "Or pick specific card",
                options=ALL_CARDS,
                format_func=lambda c: c.name,
                key="again_pick_card",
                label_visibility="collapsed",
            )
            specific_submit = st.form_submit_button(
                "Start with chosen card",
                type="primary",
                use_container_width=True,
            )
            if specific_submit:
                reset_game(sel.id)
                st.rerun()

st.markdown("---")
st.caption(
    "Ask smart questions, track the answers, and decide whether the card describes an AI system."
)
<|MERGE_RESOLUTION|>--- conflicted
+++ resolved
@@ -1,17 +1,9 @@
 import html
-import os
 import random
 import re
 import textwrap
 from dataclasses import dataclass, field
 from typing import Dict, List, Optional, Tuple
-
-<<<<<<< HEAD
-os.environ.setdefault("STREAMLIT_TELEMETRY", "0")
-os.environ.setdefault("STREAMLIT_BROWSER_GATHERUSAGESTATS", "false")
-=======
-os.environ["STREAMLIT_TELEMETRY"] = "0"
->>>>>>> 43932d8e
 
 import streamlit as st
 
